################################################################################
# Copyright (c) 2009-2019, National Research Foundation (Square Kilometre Array)
#
# Licensed under the BSD 3-Clause License (the "License"); you may not use
# this file except in compliance with the License. You may obtain a copy
# of the License at
#
#   https://opensource.org/licenses/BSD-3-Clause
#
# Unless required by applicable law or agreed to in writing, software
# distributed under the License is distributed on an "AS IS" BASIS,
# WITHOUT WARRANTIES OR CONDITIONS OF ANY KIND, either express or implied.
# See the License for the specific language governing permissions and
# limitations under the License.
################################################################################

"""Tests for the antenna module."""
from __future__ import print_function, division, absolute_import

import unittest
import time
import pickle

import numpy as np

import katpoint


def assert_angles_almost_equal(x, y, decimal):
    def primary_angle(x):
        return x - np.round(x / (2.0 * np.pi)) * 2.0 * np.pi
    np.testing.assert_almost_equal(primary_angle(x - y), np.zeros(np.shape(x)), decimal=decimal)


class TestAntenna(unittest.TestCase):
    """Test :class:`katpoint.antenna.Antenna`."""
    def setUp(self):
        self.valid_antennas = [
            'XDM, -25:53:23.0, 27:41:03.0, 1406.1086, 15.0',
            'FF1, -30:43:17.3, 21:24:38.5, 1038.0, 12.0, 18.4 -8.7 0.0',
            ('FF2, -30:43:17.3, 21:24:38.5, 1038.0, 12.0, 86.2 25.5 0.0, '
             '-0:06:39.6 0 0 0 0 0 0:09:48.9, 1.16')
            ]
        self.invalid_antennas = [
            'XDM, -25:53:23.05075, 27:41:03.0',
            '',
            ]
        self.timestamp = '2009/07/07 08:36:20'

    def test_construct_antenna(self):
        """Test construction of antennas from strings and vice versa."""
        valid_antennas = [katpoint.Antenna(descr) for descr in self.valid_antennas]
        valid_strings = [a.description for a in valid_antennas]
        for descr in valid_strings:
            ant = katpoint.Antenna(descr)
            print('%s %s' % (str(ant), repr(ant)))
            self.assertEqual(descr, ant.description, 'Antenna description differs from original string')
            self.assertEqual(ant.description, ant.format_katcp(), 'Antenna description differs from KATCP format')
        for descr in self.invalid_antennas:
            self.assertRaises(ValueError, katpoint.Antenna, descr)
        descr = valid_antennas[0].description
        self.assertEqual(descr, katpoint.Antenna(*descr.split(', ')).description)
        self.assertRaises(ValueError, katpoint.Antenna, descr, *descr.split(', ')[1:])
        # Check that description string updates when object is updated
        a1 = katpoint.Antenna('FF1, -30:43:17.3, 21:24:38.5, 1038.0, 12.0, 18.4 -8.7 0.0')
        a2 = katpoint.Antenna('FF2, -30:43:17.3, 21:24:38.5, 1038.0, 13.0, 18.4 -8.7 0.0, 0.1, 1.22')
        self.assertNotEqual(a1, a2, 'Antennas should be inequal')
        a1.name = 'FF2'
        a1.diameter = 13.0
        a1.pointing_model = katpoint.PointingModel('0.1')
        a1.beamwidth = 1.22
        self.assertEqual(a1.description, a2.description, 'Antenna description string not updated')
        self.assertEqual(a1, a2.description, 'Antenna not equal to description string')
        self.assertEqual(a1, a2, 'Antennas not equal')
        self.assertEqual(a1, katpoint.Antenna(a2), 'Construction with antenna object failed')
        self.assertEqual(a1, pickle.loads(pickle.dumps(a1)), 'Pickling failed')
        try:
            self.assertEqual(hash(a1), hash(a2), 'Antenna hashes not equal')
        except TypeError:
            self.fail('Antenna object not hashable')

    def test_local_sidereal_time(self):
        """Test sidereal time and the use of date/time strings vs floats as timestamps."""
        ant = katpoint.Antenna(self.valid_antennas[0])
        utc_secs = time.mktime(time.strptime(self.timestamp, '%Y/%m/%d %H:%M:%S')) - time.timezone
        sid1 = ant.local_sidereal_time(self.timestamp)
        sid2 = ant.local_sidereal_time(utc_secs)
        self.assertAlmostEqual(sid1.rad, sid2.rad, places=10,
                               msg='Sidereal time differs for float and date/time string')
        sid3 = ant.local_sidereal_time([self.timestamp, self.timestamp])
        sid4 = ant.local_sidereal_time([utc_secs, utc_secs])
<<<<<<< HEAD
        assert_angles_almost_equal(sid3, sid4, decimal=12)

    def test_array_reference_antenna(self):
        ant = katpoint.Antenna(self.valid_antennas[2])
        ref_ant = ant.array_reference_antenna()
        self.assertEqual(ref_ant.description,
                         'array, -30:43:17.3, 21:24:38.5, 1038.0, 12.0, , , 1.16')
=======
        assert_angles_almost_equal(np.array([a.rad for a in sid3]),
                np.array([a.rad for a in sid4]), decimal=12)
>>>>>>> ea854ca2
<|MERGE_RESOLUTION|>--- conflicted
+++ resolved
@@ -89,15 +89,11 @@
                                msg='Sidereal time differs for float and date/time string')
         sid3 = ant.local_sidereal_time([self.timestamp, self.timestamp])
         sid4 = ant.local_sidereal_time([utc_secs, utc_secs])
-<<<<<<< HEAD
-        assert_angles_almost_equal(sid3, sid4, decimal=12)
+        assert_angles_almost_equal(np.array([a.rad for a in sid3]),
+                                   np.array([a.rad for a in sid4]), decimal=12)
 
     def test_array_reference_antenna(self):
         ant = katpoint.Antenna(self.valid_antennas[2])
         ref_ant = ant.array_reference_antenna()
         self.assertEqual(ref_ant.description,
-                         'array, -30:43:17.3, 21:24:38.5, 1038.0, 12.0, , , 1.16')
-=======
-        assert_angles_almost_equal(np.array([a.rad for a in sid3]),
-                np.array([a.rad for a in sid4]), decimal=12)
->>>>>>> ea854ca2
+                         'array, -30:43:17.3, 21:24:38.5, 1038, 12.0, , , 1.16')