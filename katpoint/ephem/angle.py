--- conflicted
+++ resolved
@@ -9,6 +9,10 @@
         instance = super().__new__(cls, value)
         instance.kind = kind
         return instance
+
+    @property
+    def astropy_angle(self):
+        return coordinates.Angle(float(self), unit=units.rad)
 
     @property
     def norm(self):
@@ -54,15 +58,14 @@
         val = a
     return Angle(val, 'h')
 
+def astropy_angle(a, kind='d'):
+    val = a.radian
+    return Angle(val, kind)
+
 def separation(p1, p2):
     """ Separation between two positions (tuples of Angles).
     """
-<<<<<<< HEAD
-    c1 = coordinates.SkyCoord(p1[0]._a, p1[1]._a, frame='icrs')
-    c2 = coordinates.SkyCoord(p2[0]._a, p2[1]._a, frame='icrs')
-=======
     c1 = coordinates.SkyCoord(p1[0], p1[1], unit=units.rad, frame='icrs')
     c2 = coordinates.SkyCoord(p2[0], p2[1], unit=units.rad, frame='icrs')
->>>>>>> aa399d43
     s = c1.separation(c2)
     return Angle(s.radian, 'd')